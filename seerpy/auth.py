--- conflicted
+++ resolved
@@ -40,13 +40,15 @@
         return {}
 
 
-<<<<<<< HEAD
-class SeerAuth:
-    """Class to handle authenticating a user"""
+class SeerAuth(BaseAuth):
+    """
+    Creates an authenticated connection to the Seer API. This is the default for most use cases.
+    """
 
     help_message_displayed = False
 
-    def __init__(self, api_url, email=None, password=None, dev=False):
+    def __init__(self, api_url=None, email=None, password=None, cookie_key=DEFAULT_COOKIE_KEY,
+                 credential_namespace='cookie'):
         """
         Authenticate session using email address and password
 
@@ -61,23 +63,11 @@
         dev : bool
             Flag to query the dev rather than production endpoint
         """
-        self.api_url = api_url
-=======
-class SeerAuth(BaseAuth):
-    """
-    Creates an authenticated connection to the Seer API. This is the default for most use cases.
-    """
-
-    help_message_displayed = False
-
-    def __init__(self, api_url=None, email=None, password=None, cookie_key=DEFAULT_COOKIE_KEY,
-                 credential_namespace='cookie'):
 
         super(SeerAuth, self).__init__(
             api_url if api_url is not None else "https://api.seermedical.com/api"
         )
 
->>>>>>> 88df01df
         self.cookie = None
         self.cookie_key = cookie_key
         self.credential_namespace = credential_namespace
@@ -146,39 +136,11 @@
                 self.password = None
                 raise InterruptedError('Authentication Failed')
 
-<<<<<<< HEAD
-    def login(self):
-        """
-        Request and save a session cookie from the auth endpoint, by making a
-        POST request with a user's email address and password.
-        """
-        login_url = self.api_url + '/auth/login'
-        body = {'email': self.email, 'password': self.password}
-        response = requests.post(url=login_url, data=body)
-        print("login status_code", response.status_code)
-        if (response.status_code == requests.codes.ok  # pylint: disable=maybe-no-member
-                and response.cookies):
-
-            seer_sid = response.cookies.get(COOKIE_KEY_PROD, False)
-            seerdev_sid = response.cookies.get(COOKIE_KEY_DEV, False)
-
-            self.cookie = {}
-            if seer_sid:
-                self.cookie[COOKIE_KEY_PROD] = seer_sid
-            elif seerdev_sid:
-                self.cookie[COOKIE_KEY_DEV] = seerdev_sid
-
-        else:
-            self.cookie = None
-
-    def verify_login(self):
+    def _verify_login(self):
         """
         Attempt to verify user by making a GET request with the current session cookie.
         If successful, save cookie to disk. Returns response status code.
         """
-=======
-    def _verify_login(self):
->>>>>>> 88df01df
         if self.cookie is None:
             return 401
 
@@ -197,14 +159,10 @@
         self._write_cookie()
         return response.status_code
 
-<<<<<<< HEAD
-    def login_details(self):
+    def _login_details(self):
         """
         Get user's email address and password, either from file or stdin.
         """
-=======
-    def _login_details(self):
->>>>>>> 88df01df
         home = os.path.expanduser('~')
         pswdfile = home + '/.seerpy/credentials'
         if os.path.isfile(pswdfile):
@@ -220,19 +178,12 @@
                 print("See README.md - 'Authenticating' for details\n")
                 self.help_message_displayed = True
 
-<<<<<<< HEAD
-    def get_cookie_path(self):
+    def _get_cookie_path(self):
         """Get the path to the local cookie file"""
-        return '/.seerpy/cookie-dev' if self.dev else '/.seerpy/cookie'
-
-    def write_cookie(self):
+        return f'/.seerpy/${self.credential_namespace}'
+
+    def _write_cookie(self):
         """Save the current cookie to file"""
-=======
-    def _get_cookie_path(self):
-        return f'/.seerpy/${self.credential_namespace}'
-
-    def _write_cookie(self):
->>>>>>> 88df01df
         try:
             home = os.path.expanduser('~')
             cookie_file = home + self._get_cookie_path()
@@ -243,27 +194,14 @@
         except Exception:  # pylint:disable=broad-except
             pass
 
-<<<<<<< HEAD
-    def read_cookie(self):
+    def _read_cookie(self):
         """Read the latest cookie saved to file"""
-=======
-    def _read_cookie(self):
->>>>>>> 88df01df
         home = os.path.expanduser('~')
         cookie_file = home + self._get_cookie_path()
         if os.path.isfile(cookie_file):
             with open(cookie_file, 'r') as f:
                 self.cookie = json.loads(f.read().strip())
 
-<<<<<<< HEAD
-    def destroy_cookie(self):
-        """Delete any saved cookie"""
-        home = os.path.expanduser('~')
-        cookie_file = home + self.get_cookie_path()
-        if os.path.isfile(cookie_file):
-            os.remove(cookie_file)
-        self.cookie = None
-=======
 
 class SeerDevAuth(SeerAuth):
     """
@@ -277,5 +215,4 @@
             email,
             password,
             cookie_key='seerdev.sid',
-            credential_namespace='cookie-dev')
->>>>>>> 88df01df
+            credential_namespace='cookie-dev')