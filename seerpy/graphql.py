"""
GraphQL queries used by various seerpy.SeerConnect methods.
"""
from . import utils


def get_json_list(list_of_strings, include_brackets=True):
    """
    Convert a list of strings into a single string representation, suitable for
    inclusion in GraphQL queries.

    Parameters
    ---------
    list_of_strings : list of str
        Strings to convert to single string
    include_backets : bool
        Whether to include square braces in the returned string

    Returns
    -------
    stringified_list : str
        String representation of the input list

    Example
    -------
    >>> get_json_list(['cat', 'dog'])
    '["cat", "dog"]'

    >>> get_json_list(['cat', 'dog'], include_brackets=False)
    '"cat", "dog"'
    """
    json_list = ', '.join('"%s"' % string for string in list_of_strings)
    if include_brackets:
        json_list = '[' + json_list + ']'
    return json_list


def get_string_from_list_of_dicts(list_of_dicts):
    """
    Convert a list of dicts into a flattened string representation.

    Parameters
    ---------
    list_of_dicts : list of dict
        Arbitrary dictionaries to convert to string

    Returns
    -------
    stringified_dicts : str
        String representation of the input list of dicts

    Example
    -------
    >>> dicts = [{'a': 'this', 'b': 'that', 'c': {'the other'}}, {'d': 'then'}]
    >>> get_string_from_list_of_dicts(dicts)
    ' { a: "this", b: "that", c: {\'the other\'}}, { d: "then"}'
    """
    labels_string = ''
    for d in list_of_dicts:
        labels_string += ' {'
        for k in d.keys():
            if d[k] is None:
                continue
            labels_string += ' ' + k + ': '
            if isinstance(d[k], str):
                labels_string += '"' + d[k] + '",'
            elif isinstance(d[k], dict):
                labels_string += get_string_from_list_of_dicts(list(d[k]))
            elif isinstance(d[k], list):
                if d[k]:
                    labels_string += (get_json_list(d[k]) + ",")
            else:
                labels_string += str(d[k]) + ','
        labels_string = labels_string[:-1]  # remove last comma
        labels_string += '},'
    labels_string = labels_string[:-1]  # remove last comma
    return labels_string


GET_STUDY_WITH_DATA = """
    query study_with_data($study_id: String!) {
        study (id: $study_id) {
            id
            patient {
                id
                user {
                    fullName
                }
            }
            name
            description
            startTime
            duration
            channelGroups {
                id
                name
                sampleRate
                samplesPerRecord
                recordLength
                chunkPeriod
                recordsPerChunk
                sampleEncoding
                compression
                signalMin
                signalMax
                units
                exponent
                timestamped
                channelGroupType {
                    id
                }
                segments {
                    id
                    startTime
                    duration
                    timezone
                }
                channels {
                    id
                    name
                    channelType {
                        name
                        category
                    }
                }
            }
        }
    }"""

GET_LABELS_PAGED = """
    query labels($study_id: String!,
                 $label_group_id: String!,
                 $limit: PaginationAmount,
                 $offset: Int,
                 $from_time: Float,
                 $to_time: Float) {
        study (id: $study_id) {
            id
            name
            startTime
            duration
            labelGroup (labelGroupId: $label_group_id) {
                id
                name
                labelType
                description
                numberOfLabels
                labels (limit: $limit, offset: $offset, fromTime: $from_time, toTime: $to_time) {
                    id
                    note
                    startTime
                    duration
                    timezone
                    confidence
                    createdBy {
                        fullName
                    }
                    updatedAt
                    createdAt
                    tags {
                        id
                        tagType {
                            id
                            category {
                                id
                                name
                                description
                            }
                            value
                        }
                    }
                }
            }
        }
    }"""

GET_LABELS_STRING = """
    query labels_string($study_id: String!,
                        $label_group_id: String,
                        $from_time: Float,
                        $to_time: Float) {
        study (id: $study_id) {
            id
            name
            labelGroup (labelGroupId: $label_group_id) {
                id
                name
                labelType
                description
                numberOfLabels
                labelString (fromTime: $from_time, toTime: $to_time)
            }
        }
    }"""

GET_LABEL_GROUPS_FOR_STUDY_IDS_PAGED = """
    query studies($study_ids: [String],
                  $limit: PaginationAmount,
                  $offset: Int) {
        studies (studyIds: $study_ids, limit: $limit, offset: $offset) {
            id
            name
            labelGroups {
                id
                name
                description
                labelType
                numberOfLabels
            }
        }
    }"""


def get_channel_groups_query_string(study_id):
    return """
        query {
            study(id: "%s") {
                id
                patient {
                    id
                }
                name
                channelGroups {
                    name
                    sampleRate
                    segments {
                        id
                    }
                }
            }
        }""" % study_id


#    studyChannelGroupSegments
def get_segment_urls_query_string(segment_ids):
    segment_ids_string = get_json_list(segment_ids)

    return """
        query {
            studyChannelGroupSegments(segmentIds: %s) {
                id
                baseDataChunkUrl
            }
        }""" % segment_ids_string


def get_data_chunk_urls_query_string(data_chunks, s3_urls=True):
    chunk_keys = get_string_from_list_of_dicts(data_chunks)
    s3_urls = 'true' if s3_urls else 'false'
    return """
        query {
            studyChannelGroupDataChunkUrls(
                    chunkKeys: [%s],
                    s3Urls: %s
                    )
        }""" % (chunk_keys, s3_urls)


GET_STUDIES_BY_SEARCH_TERM_PAGED = """
    query studies($search_term: String,
                  $limit: PaginationAmount,
                  $offset: Int) {
        studies (searchTerm: $search_term, limit: $limit, offset: $offset) {
            id
            name
            patient {
                id
                user {
                    fullName
                }
            }
        }
    }"""

GET_STUDIES_BY_STUDY_ID_PAGED = """
    query studies($study_ids: [String],
                  $limit: PaginationAmount,
                  $offset: Int) {
        studies (studyIds: $study_ids, limit: $limit, offset: $offset) {
            id
            name
            patient {
                id
                user {
                    fullName
                }
            }
        }
    }"""

ADD_LABELS = """
    mutation addLabelsToLabelGroup($group_id: String!,
                                   $labels: [NewStudyLabel]!) {
        addLabelsToLabelGroup(groupId: $group_id, labels: $labels) {
            id
        }
    }"""

GET_TAG_IDS = """
    query {
        labelTags {
            id
            category {
                id
                name
                description
            }
            value
            forStudy
            forDiary
        }
    }"""


def get_add_label_group_mutation_string(study_id, name, description, label_type):
    if label_type is None:
        label_type_string = ''
    else:
        label_type_string = ', labelType: ' + label_type

    return """
        mutation {
            addLabelGroupToStudy(studyId: "%s", name: "%s", description: "%s"%s) {
                id
            }
        }""" % (study_id, name, description, label_type_string)


def get_remove_label_group_mutation_string(group_id):
    return """
        mutation {
            removeLabelGroupFromStudy(groupId: "%s")
        }""" % (group_id)


EDIT_STUDY_LABEL_GROUP = """
    mutation editStudyLabelGroup($group_id: String!,
                                 $name: String,
                                 $description: String) {
        editStudyLabelGroup(id: $group_id,
                            name: $name,
                            description: $description) {
            id
        }
    }"""


def get_viewed_times_query_string(study_id, limit, offset):
    return """
        query {
            viewGroups(studyId: "%s") {
                user {
                    fullName
                }
                views (limit: %.0f, offset: %.0f) {
                    id
                    startTime
                    duration
                    createdAt
                    updatedAt
                }
            }
        }""" % (study_id, limit, offset)


GET_ORGANISATIONS = """
    query {
        organisations {
            id
            partyId
            ownerId
            name
            description
            isPublic
            isDeleted
        }
    }"""


def get_user_from_patient_query_string(patient_id):
    return """
        query {
            patient (id: "%s") {
                id
                user {
                    id
                    fullName
                    shortName
                    email
                }
            }
        }""" % patient_id


GET_PATIENTS = """
    query getPatientList {
        patients {
            id
            user {
                id
                fullName
                shortName
                email
                lastActive
                lastInsightGenerated
                preferredTimezone
            }
        }
    }"""

GET_DIARY_INSIGHTS_PAGED = """
    query patient($patient_id: String!,
                  $limit: PaginationAmount,
                  $offset: Int) {
        patient (id: $patient_id) {
            id
            insights (limit: $limit, offset: $offset) {
                id
                report {
                    patientId
                    reportPeriod
                }
                reportDate
                emailNotificationSent
                emailLinkOpened
                createdAt
                updatedAt
            }
        }
    }"""


def get_diary_created_at_query_string(patient_id):
    return """
        query {
            patient (id: "%s") {
                diary {
                    createdAt
                }
            }
        }""" % patient_id


GET_DIARY_LABELS = """
    query getDiaryLabels($patient_id: String!,
                         $value: String!,
                         $limit: PaginationAmount,
                         $offset: Int,
                         $from_time: Float!,
                         $to_time: Float!,
                         $from_duration: Float!,
                         $to_duration: Float!) {
        patient (id: $patient_id) {
            id
            diary {
                id
                createdAt
                labelGroups (filters: [{name: "labelType" value: $value}]) {
                    id
                    labelType
                    labelSourceType
                    name
                    numberOfLabels
                    labels (limit: $limit, offset: $offset,
                            ranges: [{ from: $from_time to: $to_time },
                                     { from: $from_duration to: $to_duration }]) {
                        id
                        startTime
                        timezone
                        duration
                        note
                        tags {
                            id
                            tagType {
                                id
                                category  {
                                    id
                                    name
                                    description
                                }
                                value
                            }
                        }
                    }
                }
            }
        }
    }"""

GET_DIARY_MEDICATION_ALERTS = """
    query getDiaryAlertMedication($patient_id: String!,
                                  $from_time: Float!,
                                  $to_time: Float!) {
        patient (id: $patient_id) {
            diary {
                id
                alerts {
                    id
                    name
                    labels (ranges: [{ from: $from_time to: $to_time }]) {
                        id
                        startTime
                        scheduledTime
                        alert {
                            name
                        }
                        scheduledTime
                        startTime
                        doses {
                            doseValue
                            doseUnit
                            doseExponent
                            medication {
                                brandName
                                drugName
                            }
                        }
                        deleted
                    }
                }
            }
        }
    }"""

GET_DIARY_MEDICATION_ALERT_WINDOWS = """
    query getDiaryAlertWindow($patient_id: String!,
                              $filters: [SearchFilter!]) {
        patient (id: $patient_id) {
            diary {
                id
                alerts {
                    id
                    name
                    windows (filters: $filters) {
                        startTime
                        timezone
                        endTime
                    }
                }
            }
        }
    }"""

GET_DIARY_MEDICATION_COMPLIANCE = """
    query getMedicationCompliance($patient_id: String!,
                                  $from_time: Float!,
                                  $to_time: Float!) {
        patient (id: $patient_id) {
            id
            diary {
                id
                medicationCompliance (range: { from: $from_time, to: $to_time }) {
                    label
                    status
                    date
                }
            }
        }
    }"""

GET_DOCUMENTS_FOR_STUDY_IDS_PAGED = """
    query studies($study_ids: [String],
                  $limit: PaginationAmount,
                  $offset: Int) {
        studies (studyIds: $study_ids, limit: $limit, offset: $offset) {
            id
            name
            documents {
                id
                name
                uploaded
                fileSize
                downloadFileUrl
            }
        }
    }"""


def get_add_document_mutation_string(study_id, document):
    return """
        mutation {
            createStudyDocuments(
                studyId: "%s",
                documents: [{name: "%s"}]
            ) {
                id
                name
                uploadFileUrl
            }
        }""" % (study_id, document)


def get_confirm_document_mutation_string(study_id, document_id):
    return """
        mutation {
            confirmStudyDocuments(
                studyId: "%s",
                documentIds: ["%s"]
            ) {
                id
                name
                downloadFileUrl
            }
        }""" % (study_id, document_id)


def get_bookings_query_string(organisation_id, start_time, end_time):
    return """query {
                organisation(id: "%s") {
                    bookings(startTime: %.0f, endTime: %.0f) {
                        id
                        equipmentItems {
                            name
                            equipmentType {
                                type
                            }
                        }
                        bookingTemplate {
                            name
                        }
                        referral {
                            id
                        }
                        startTime {
                            datetime
                            timezone
                        }
                        endTime {
                            datetime
                            timezone
                        }
                        patient {
                            id
                            user {
                                fullName
                            }
                            studies {
                                id
                                name
                            }
                        }
                        location {
                                name
                                suburb
                                }
                    }
                }
            }""" % (organisation_id, start_time, end_time)


def get_diary_study_label_groups_string(patient_id, limit, offset):

    return """
        query {
            patient (id: "%s") {
                id
                diaryStudy {
                    startTime
                    labelGroups(limit: %.0f, offset: %.0f) {
                        id
                        name
                        numberOfLabels
                    }
                }
            }
        }
    """ % (patient_id, limit, offset)


GET_LABELS_FOR_DIARY_STUDY_PAGED = """
    query patient($patient_id: String!,
                  $label_group_id: String,
                  $limit: PaginationAmount,
                  $offset: Int,
                  $from_time: Float,
                  $to_time: Float) {
        patient (id: $patient_id) {
            id
            diaryStudy {
                labelGroup (labelGroupId: $label_group_id) {
                    id
                    labels (limit: $limit, offset: $offset, from: $from_time, to: $to_time) {
                        id
                        startTime
                        timezone
                        duration
                        tags {
                            tagType {
                                value
                            }
                        }
                    }
                }
            }
        }
    }"""


def get_diary_study_channel_groups_query_string(patient_id, from_time, to_time):

    return """
        query {
            patient(id: "%s") {
                id
                diaryStudy {
                    channelGroups {
                        id
                        name
                        startTime
                        segments (ranges: [{ from: %.0f, to: %.0f }]) {
                            id
                            startTime
                            duration
                            timezone
                            dataChunks {
                                url
                            }
                        }
                    }
                }
            }
        }""" % (patient_id, from_time, to_time)


GET_STUDY_IDS_IN_STUDY_COHORT_PAGED = """
    query studyCohort($study_cohort_id: String,
                      $limit: PaginationAmount,
                      $offset: Int) {
        studyCohort(id: $study_cohort_id) {
            id
            name
            studies(limit: $limit, offset: $offset) {
                id
            }
        }
    }"""


def create_study_cohort_mutation_string(name, description=None, key=None, study_ids=None):
    args = [('name', utils.quote_str(name))]

    if description is not None:
        args.append(('description', utils.quote_str(description)))

    if key is not None:
        args.append(('key', utils.quote_str(key)))

    if study_ids is not None:
        args.append(('studyIds', get_json_list(study_ids)))

    return """
        mutation {
            createStudyCohort(input: {
                %s
            }) {
                studyCohort {
                    id
                }
            }
        }
    """ % (', '.join([f'{key}: {val}' for key, val in args]))


def add_studies_to_study_cohort_mutation_string(study_cohort_id, study_ids):
    return """
        mutation {
            addStudiesToStudyCohort(
                studyCohortId: "%s",
                studyIds: %s
            ) {
                studyCohort {
                    id
                }
            }
        }
    """ % (study_cohort_id, get_json_list(study_ids))


def remove_studies_from_study_cohort_mutation_string(study_cohort_id, study_ids):
    return """
        mutation {
            removeStudiesFromStudyCohort(
                studyCohortId: "%s",
                studyIds: %s
            ) {
                studyCohort {
                    id
                }
            }
        }
    """ % (study_cohort_id, get_json_list(study_ids))


<<<<<<< HEAD
def get_mood_survey_results_paged_query_string(survey_template_ids):
    return f"""
        query {{{{
            surveys(surveyTemplateIds: {get_json_list(survey_template_ids)}, limit: {{limit}}, offset: {{offset}}) {{{{
                completer {{{{
                    id
                    roles {{{{
                        patient {{{{
                            id
                        }}}}
                    }}}}
                }}}}
=======
GET_MOOD_SURVEY_RESULTS_PAGED = """
    query surveys($survey_template_ids: [String!],
                  $limit: PaginationAmount,
                  $offset: Int) {
        surveys(surveyTemplateIds: $survey_template_ids, limit: $limit, offset: $offset) {
            completer {
>>>>>>> f867a224
                id
            }
            id
            fields {
                key
                value
            }
            lastSubmittedAt
        }
    }"""

GET_USER_IDS_IN_USER_COHORT_PAGED = """
    query userCohort($user_cohort_id: String,
                     $limit: PaginationAmount,
                     $offset: Int) {
        userCohort(id: $user_cohort_id) {
            id
            name
            users(limit: $limit, offset: $offset) {
                id
            }
        }
    }"""


def get_create_user_cohort_mutation_string(name, description=None, key=None, user_ids=None):
    args = [('name', utils.quote_str(name))]

    if description is not None:
        args.append(('description', utils.quote_str(description)))

    if key is not None:
        args.append(('key', utils.quote_str(key)))

    if user_ids is not None:
        args.append(('userIds', get_json_list(user_ids)))

    return """
        mutation {
            createUserCohort(input: {
                %s
            }) {
                userCohort {
                    id
                }
            }
        }
    """ % (', '.join([f'{key}: {val}' for key, val in args]))


def get_add_users_to_user_cohort_mutation_string(user_cohort_id, user_ids):
    return """
        mutation {
            addUsersToUserCohort(
                userCohortId: "%s",
                userIds: %s
            ) {
                userCohort {
                    id
                }
            }
        }
    """ % (user_cohort_id, get_json_list(user_ids))


def get_remove_users_from_user_cohort_mutation_string(user_cohort_id, user_ids):
    return """
        mutation {
            removeUsersFromUserCohort(
                userCohortId: "%s",
                userIds: %s
            ) {
                userCohort {
                    id
                }
            }
        }
    """ % (user_cohort_id, get_json_list(user_ids))<|MERGE_RESOLUTION|>--- conflicted
+++ resolved
@@ -791,28 +791,18 @@
     """ % (study_cohort_id, get_json_list(study_ids))
 
 
-<<<<<<< HEAD
-def get_mood_survey_results_paged_query_string(survey_template_ids):
-    return f"""
-        query {{{{
-            surveys(surveyTemplateIds: {get_json_list(survey_template_ids)}, limit: {{limit}}, offset: {{offset}}) {{{{
-                completer {{{{
-                    id
-                    roles {{{{
-                        patient {{{{
-                            id
-                        }}}}
-                    }}}}
-                }}}}
-=======
 GET_MOOD_SURVEY_RESULTS_PAGED = """
     query surveys($survey_template_ids: [String!],
                   $limit: PaginationAmount,
                   $offset: Int) {
         surveys(surveyTemplateIds: $survey_template_ids, limit: $limit, offset: $offset) {
             completer {
->>>>>>> f867a224
-                id
+                id
+                roles {
+                    patient {
+                        id
+                    }
+                }
             }
             id
             fields {
