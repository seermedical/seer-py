--- conflicted
+++ resolved
@@ -120,12 +120,8 @@
 
 
 def get_labels_string_query_string(study_id, label_group_id,  # pylint:disable=too-many-arguments
-<<<<<<< HEAD
                             from_time, to_time, with_tags=True):
     with_tags = 'true' if with_tags else 'false'
-=======
-                                   from_time, to_time):
->>>>>>> 1ab0beb8
     return """
         query {
             study (id: "%s") {
