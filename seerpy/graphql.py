--- conflicted
+++ resolved
@@ -352,12 +352,9 @@
                 id
                 diary {
                     id
-<<<<<<< HEAD
                     labelGroups (filters: [{name: "labelType", value:"%s"}]) {
-=======
                     createdAt
                     labelGroups {
->>>>>>> 4da6de3e
                         id
                         labelType
                         labelSourceType
