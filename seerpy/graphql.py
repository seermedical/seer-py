from . import utils


def get_json_list(list_of_strings, include_brackets=True):
    json_list = ', '.join('"%s"' % string for string in list_of_strings)
    if include_brackets:
        json_list = '[' + json_list + ']'
    return json_list


def get_string_from_list_of_dicts(list_of_dicts):
    labels_string = ''
    for d in list_of_dicts:
        labels_string += ' {'
        for k in d.keys():
            if d[k] is None:
                continue
            labels_string += ' ' + k + ': '
            if isinstance(d[k], str):
                labels_string += '"' + d[k] + '",'
            elif isinstance(d[k], dict):
                labels_string += get_string_from_list_of_dicts(list(d[k]))
            elif isinstance(d[k], list):
                if d[k]:
                    labels_string += (get_json_list(d[k]) + ",")
            else:
                labels_string += str(d[k]) + ','
        labels_string = labels_string[:-1]  # remove last comma
        labels_string += '},'
    labels_string = labels_string[:-1]  # remove last comma
    return labels_string


def get_study_with_data_query_string(study_id):
    return """
        query {
            study (id: "%s") {
                id
                patient {
                    id
                    user {
                        fullName
                        }
                }
                name
                description
                channelGroups {
                    id
                    name
                    sampleRate
                    samplesPerRecord
                    recordLength
                    chunkPeriod
                    recordsPerChunk
                    sampleEncoding
                    compression
                    signalMin
                    signalMax
                    units
                    exponent
                    segments (fromTime: 1.0, toTime: 9000000000000) {
                        id
                        startTime
                        duration
                        timezone
                    }
                    channels {
                        id
                        name
                        channelType {
                            name
                            category
                        }
                    }
                }
            }
        }""" % study_id


def get_labels_query_string(study_id, label_group_id,  # pylint:disable=too-many-arguments
                            from_time, to_time, limit, offset):
    return """
        query {
            study (id: "%s") {
                id
                name
                labelGroup (labelGroupId: "%s") {
                    id
                    name
                    labelType
                    description
                    numberOfLabels
                    labels (limit: %.0f, offset: %.0f, fromTime: %.0f, toTime: %.0f) {
                        id
                        note
                        startTime
                        duration
                        timezone
                        confidence
                        createdBy {
                            fullName
                        }
                        updatedAt
                        createdAt
                        tags {
                            id
                            tagType {
                                id
                                category {
                                    id
                                    name
                                    description
                                }
                                value
                            }
                        }
                    }
                }
            }
        }""" % (study_id, label_group_id, limit, offset, from_time, to_time)


def get_labels_string_query_string(study_id, label_group_id,  # pylint:disable=too-many-arguments
                                   from_time, to_time):
    return """
        query {
            study (id: "%s") {
                id
                name
                labelGroup (labelGroupId: "%s") {
                    id
                    name
                    labelType
                    description
                    numberOfLabels
                    labelString (fromTime: %.0f, toTime: %.0f)
                }
            }
        }""" % (study_id, label_group_id, from_time, to_time)


def get_label_groups_for_study_ids_paged_query_string(study_ids):
    study_ids_string = get_json_list(study_ids)

    return f"""
        query {{{{
            studies (limit: {{limit}}, offset: {{offset}}, studyIds: {study_ids_string}) {{{{
                id
                name
                labelGroups {{{{
                    id
                    name
                    labelType
                    numberOfLabels
                }}}}
            }}}}
        }}}}"""


def get_channel_groups_query_string(study_id):
    return """
        query {
            study(id: "%s") {
                id
                patient {
                    id
                }
                name
                channelGroups {
                    name
                    sampleRate
                    segments {
                        id
                    }
                }
            }
        }""" % study_id


#    studyChannelGroupSegments
def get_segment_urls_query_string(segment_ids):
    segment_ids_string = get_json_list(segment_ids)

    return """
        query {
            studyChannelGroupSegments(segmentIds: %s) {
                id
                baseDataChunkUrl
            }
        }""" % segment_ids_string


def get_data_chunk_urls_query_string(data_chunks, s3_urls=True):
    chunk_keys = get_string_from_list_of_dicts(data_chunks)
    s3_urls = 'true' if s3_urls else 'false'
    return """
        query {
            studyChannelGroupDataChunkUrls(
                    chunkKeys: [%s],
                    s3Urls: %s
                    )
        }""" % (chunk_keys, s3_urls)


def get_studies_by_search_term_paged_query_string(search_term):
    return f"""
        query {{{{
            studies (limit: {{limit}}, offset: {{offset}}, searchTerm: "{search_term}") {{{{
                id
                name
                patient {{{{
                    id
                    user {{{{
                        fullName
                        }}}}
                }}}}
            }}}}
        }}}}"""


def get_studies_by_study_id_paged_query_string(study_ids):
    study_ids_string = get_json_list(study_ids)

    return f"""
        query {{{{
            studies (limit: {{limit}}, offset: {{offset}}, studyIds: {study_ids_string}) {{{{
                id
                name
                patient {{{{
                    id
                    user {{{{
                        fullName
                        }}}}
                }}}}
            }}}}
        }}}}"""


def get_add_labels_mutation_string(group_id, labels):
    labels_string = get_string_from_list_of_dicts(labels)

    return """
        mutation {
            addLabelsToLabelGroup(
                groupId: "%s",
                labels: [%s]
            ) {
                id
            }
        }""" % (group_id, labels_string)


def get_tag_id_query_string():
    return """
        query {
          labelTags {
            id
            category {
              id
              name
              description
            }
            value
            forStudy
            forDiary
          }
        }"""


def get_add_label_group_mutation_string(study_id, name, description, label_type):
    if label_type is None:
        label_type_string = ''
    else:
        label_type_string = ', labelType: ' + label_type

    return """
        mutation {
            addLabelGroupToStudy(studyId: "%s", name: "%s", description: "%s"%s) {
                id
            }
        }""" % (study_id, name, description, label_type_string)


def get_remove_label_group_mutation_string(group_id):
    return """
        mutation {
            removeLabelGroupFromStudy(groupId: "%s")
        }""" % (group_id)


def get_viewed_times_query_string(study_id, limit, offset):
    return """
        query {
            viewGroups(studyId: "%s") {
                user {
                    fullName
                }
                views (limit: %.0f, offset: %.0f) {
                    id
                    startTime
                    duration
                    createdAt
                    updatedAt
                }
            }
        }""" % (study_id, limit, offset)


def get_organisations_query_string():
    return """
        query {
            organisations {
                id
                partyId
                ownerId
                name
                description
                isPublic
                isDeleted
            }
        }"""


def get_patients_query_string():
    return """
        query {
            patients {
                id
                user {
                    id
                    fullName
                    shortName
                    email
                }
            }
        }"""

def get_diary_created_at_query_string(patient_id):
    return """
        query {
            patient (id: "%s") {
                diary {
                    createdAt
                }
            }
        }""" % patient_id

def get_diary_labels_query_string(patient_id, label_type, limit, offset, from_time, to_time, from_duration, to_duration):
    return """
        query {
            patient (id: "%s") {
                id
                diary {
                    id
<<<<<<< HEAD
                    createdAt
                    labelGroups {
=======
                    labelGroups (filters: [{name: "labelType", value:"%s"}]) {
>>>>>>> d8531b57
                        id
                        labelType
                        labelSourceType
                        name
                        numberOfLabels
                        labels(limit: %.0f, offset: %.0f, ranges: [{ from: %.0f to: %.0f }, { from: %.0f to: %.0f }]) {
                            id
                            startTime
                            timezone
                            duration
                            note
                            tags {
                                id
                                tagType {
                                    id
                                    category  {
                                        id
                                        name
                                        description
                                    }
                                    value
                                }
                            }
                        }
                    }
                }
            }
        }""" % (patient_id, label_type, limit, offset, from_time, to_time, from_duration, to_duration)

def get_diary_medication_alerts_query_string(patient_id, from_time, to_time):

    return """query {
                patient (id: "%s") {
                    diary {
                        id
                        alerts {
                            id
                            name
                            labels (ranges: [{ from: %.0f to: %.0f }]) {
                                id
                                startTime
                                scheduledTime
                                alert {
                                    name   
                                }
                                scheduledTime
                                startTime
                                doses {
                                    doseValue
                                    doseUnit
                                    doseExponent
                                    medication {
                                        brandName
                                        drugName
                                    }
                                }
                                deleted
                            }
                        }
                    }
                }
            }""" % (patient_id, from_time, to_time)

def get_diary_medication_compliance_query_string(patient_id, from_time, to_time):

    return """
        query {
            patient (id: "%s") {
                id
                diary {
                    id
                    medicationCompliance (range: { from: %.0f, to: %.0f }) {
                        label
                        status
                        date
                    }
                }
            }
        }""" % (patient_id, from_time, to_time)

def get_documents_for_study_ids_paged_query_string(study_ids):
    study_ids_string = get_json_list(study_ids)

    return f"""
        query {{{{
            studies (limit: {{limit}}, offset: {{offset}}, studyIds: {study_ids_string}) {{{{
                id
                name
                documents {{{{
                    id
                    name
                    uploaded
                    fileSize
                    downloadFileUrl
                }}}}
            }}}}
        }}}}"""


def get_add_document_mutation_string(study_id, document):
    return """
        mutation {
            createStudyDocuments(
                studyId: "%s",
                documents: [{name: "%s"}]
            ) {
                id
                name
                uploadFileUrl
            }
        }""" % (study_id, document)


def get_confirm_document_mutation_string(study_id, document_id):
    return """
        mutation {
            confirmStudyDocuments(
                studyId: "%s",
                documentIds: ["%s"]
            ) {
                id
                name
                downloadFileUrl
            }
        }""" % (study_id, document_id)


def get_bookings_query_string(organisation_id, start_time, end_time):
    return """query {
                organisation(id: "%s") {
                    bookings(startTime: %.0f, endTime: %.0f) {
                        id
                        equipmentItems {
                            name
                            equipmentType {
                                type
                            }
                        }
                        bookingTemplate {
                            name
                        }
                        referral {
                            id
                        }
                        startTime {
                            datetime
                            timezone
                        }
                        endTime {
                            datetime
                            timezone
                        }
                        patient {
                            id
                            user {
                                fullName
                            }
                            studies {
                                id
                                name
                            }
                        }
                        location {
                                name
                                suburb
                                }
                    }
                }
            }""" % (organisation_id, start_time, end_time)


def get_diary_study_label_groups_string(patient_id, limit, offset):

    return """
        query {
            patient (id: "%s") {
                id
                diaryStudy {
                    labelGroups(limit: %.0f, offset: %.0f) {
                        id
                        name
                        numberOfLabels
                    }
                }
            }
        }
    """ % (patient_id, limit, offset)


def get_labels_for_diary_study_query_string(patient_id, label_group_id,  # pylint:disable=too-many-arguments
                                            from_time, to_time, limit, offset):
    return """
        query {
            patient (id: "%s") {
                id
                diaryStudy {
                    labelGroup (labelGroupId: "%s") {
                        id
                        labels (limit: %.0f, offset: %.0f, from: %.0f, to: %.0f) {
                            id
                            startTime
                            timezone
                            duration
                            tags {
                                tagType {
                                    value
                                }
                            }
                        }
                    }
                }
            }
        }""" % (patient_id, label_group_id, limit, offset, from_time, to_time)


def get_diary_study_channel_groups_query_string(patient_id, from_time, to_time):

    return """
        query {
            patient(id: "%s") {
                id
                diaryStudy {
                    channelGroups {
                        id
                        name
                        startTime
                        segments (ranges: [{ from: %.0f, to: %.0f }]) {
                            id
                            startTime
                            duration
                            timezone
                            dataChunks {
                                url
                            }
                        }
                    }
                }
            }
        }""" % (patient_id, from_time, to_time)


def get_study_ids_in_study_cohort_query_string(study_cohort_id, limit, offset):
    return """
        query {
            studyCohort(id: %s) {
                id
                name
                studies(limit: %0.f, offset: %0.f) {
                    id
                }
            }
        }
    """ % (utils.quote_str(study_cohort_id), limit, offset)


def create_study_cohort_mutation_string(name, description=None, key=None, study_ids=None):
    args = [('name', utils.quote_str(name))]

    if description is not None:
        args.append(('description', utils.quote_str(description)))

    if key is not None:
        args.append(('key', utils.quote_str(key)))

    if study_ids is not None:
        args.append(
            ('studyIds', get_json_list(study_ids)))

    return """
        mutation {
            createStudyCohort(input: {
                %s
            }) {
                studyCohort {
                    id
                }
            }
        }
    """ % (', '.join([f'{key}: {val}' for key, val in args]))


def add_studies_to_study_cohort_mutation_string(study_cohort_id, study_ids):
    return """
        mutation {
            addStudiesToStudyCohort(
                studyCohortId: %s,
                studyIds: %s
            ) {
                studyCohort {
                    id
                }
            }
        }
    """ % (
        utils.quote_str(study_cohort_id),
        get_json_list(study_ids)
    )


def remove_studies_from_study_cohort_mutation_string(study_cohort_id, study_ids):
    return """
        mutation {
            removeStudiesFromStudyCohort(
                studyCohortId: %s,
                studyIds: %s
            ) {
                studyCohort {
                    id
                }
            }
        }
    """ % (
        utils.quote_str(study_cohort_id),
        get_json_list(study_ids)
    )


def get_mood_survey_results_query_string(survey_template_ids, limit, offset):
    return """
    query {
        surveys(surveyTemplateIds: [%s], limit: %0.f, offset: %0.f) {
            completer {
                id
            }
            id
            fields {
                key
                value
            }
            lastSubmittedAt
        }
    }
    """ % (
        ','.join([f'"{survey_template_id}"' for survey_template_id in survey_template_ids]),
        limit,
        offset
    )

def get_user_ids_in_user_cohort_query_string(user_cohort_id, limit, offset):
    return """
        query {
            userCohort(id: %s) {
                id
                name
                users(limit: %0.f, offset: %0.f) {
                    id
                }
            }
        }
    """ % (utils.quote_str(user_cohort_id), limit, offset)


def get_create_user_cohort_mutation_string(name, description=None, key=None, user_ids=None):
    args = [('name', utils.quote_str(name))]

    if description is not None:
        args.append(('description', utils.quote_str(description)))

    if key is not None:
        args.append(('key', utils.quote_str(key)))

    if user_ids is not None:
        args.append(
            ('userIds', get_json_list(user_ids)))

    return """
        mutation {
            createUserCohort(input: {
                %s
            }) {
                userCohort {
                    id
                }
            }
        }
    """ % (', '.join([f'{key}: {val}' for key, val in args]))


def get_add_users_to_user_cohort_mutation_string(user_cohort_id, user_ids):
    return """
        mutation {
            addUsersToUserCohort(
                userCohortId: %s,
                userIds: %s
            ) {
                userCohort {
                    id
                }
            }
        }
    """ % (
        utils.quote_str(user_cohort_id),
        get_json_list(user_ids)
    )


def get_remove_users_from_user_cohort_mutation_string(user_cohort_id, user_ids):
    return """
        mutation {
            removeUsersFromUserCohort(
                userCohortId: %s,
                userIds: %s
            ) {
                userCohort {
                    id
                }
            }
        }
    """ % (
        utils.quote_str(user_cohort_id),
        get_json_list(user_ids)
    )<|MERGE_RESOLUTION|>--- conflicted
+++ resolved
@@ -352,12 +352,8 @@
                 id
                 diary {
                     id
-<<<<<<< HEAD
                     createdAt
                     labelGroups {
-=======
-                    labelGroups (filters: [{name: "labelType", value:"%s"}]) {
->>>>>>> d8531b57
                         id
                         labelType
                         labelSourceType
