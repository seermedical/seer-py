--- conflicted
+++ resolved
@@ -231,22 +231,6 @@
         }""" % study_id
 
 
-<<<<<<< HEAD
-def get_channel_group_segments_paged(channel_group_id, limit = 500, after=""):
-    return """
-        query segments {
-            resource {
-                channelGroupSegment {
-                list(
-                    filter:{ studyChannelGroupId:{ in: ["%s"]}}
-                    pagination: { limit: %.0f, after: "%s"}
-                ) {
-                    pageInfo {
-                    endCursor
-                    hasNextPage
-                    }
-                    items {
-=======
 STUDY_CHANNEL_GROUP_SEGMENTS = """
     query segments($study_id: ID!, $limit: NonNegativeInt, $after: ID){
         resource {
@@ -263,18 +247,10 @@
                     endCursor
                     hasNextPage
                 } items {
->>>>>>> 864540ad
                     id
                     startTime
                     duration
                     timezone
-<<<<<<< HEAD
-                    }
-                }
-                }
-            }
-            }""" % (channel_group_id, limit, after)
-=======
                     studyChannelGroup{
                         name
                         id
@@ -286,7 +262,6 @@
     }
   """
 
->>>>>>> 864540ad
 
 #    studyChannelGroupSegments
 def get_segment_urls_query_string(segment_ids):
