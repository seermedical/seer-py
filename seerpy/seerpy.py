# Copyright 2017 Seer Medical Pty Ltd, Inc. or its affiliates. All Rights Reserved.

import math
import time
import json

from gql import gql, Client as GQLClient
from gql.transport.requests import RequestsHTTPTransport
import pandas as pd
from pandas.io.json import json_normalize
import requests
from datetime import datetime

from .auth import SeerAuth, COOKIE_KEY_DEV, COOKIE_KEY_PROD
from . import utils
from . import graphql


class SeerConnect:  # pylint: disable=too-many-public-methods

    def __init__(self, api_url='https://api.seermedical.com/api', email=None, password=None, dev=False):
        """Creates a GraphQL client able to interact with
            the Seer database, handling login and authorisation
        Parameters
        ----------
        None

        Returns
        -------

        Notes
        -----

        Example
        -------

        """

        self.api_url = api_url
        self.dev = dev

        self.login(email, password)

        self.last_query_time = time.time()
        self.api_limit_expire = 300
        self.api_limit = 580

    def login(self, email=None, password=None):
        self.seer_auth = SeerAuth(self.api_url, email, password, self.dev)
        cookie = self.seer_auth.cookie

        key = COOKIE_KEY_DEV if self.dev else COOKIE_KEY_PROD
        header =  {
            'Cookie': f'{key}={cookie[key]}'
        }

        def graphql_client(party_id=None):
            url_suffix = '?partyId=' + party_id if party_id else ''
            url = self.api_url + '/graphql' + url_suffix
            return GQLClient(
                transport=RequestsHTTPTransport(
                    url=url,
                    headers=header,
                    use_json=True,
                    timeout=30
                )
            )

        self.graphql_client = graphql_client
        self.last_query_time = time.time()

    def execute_query(self, query_string, party_id=None, invocations=0):
        resolvable_api_errors = ['502 Server Error', '503 Server Error', '504 Server Error'
                                 'Read timed out.', 'NOT_AUTHENTICATED']

        try:
            time.sleep(max(0, ((self.api_limit_expire / self.api_limit)
                               - (time.time() - self.last_query_time))))
            response = self.graphql_client(party_id).execute(gql(query_string))
            self.last_query_time = time.time()
            return response
        except Exception as ex:
            if invocations > 4:
                print('Too many failed query invocations. raising error')
                raise
            error_string = str(ex)
            if any(api_error in error_string for api_error in resolvable_api_errors):
                if 'NOT_AUTHENTICATED' in error_string:
                    self.seer_auth.destroy_cookie()
                else:
                    print('"', error_string, '" raised, trying again after a short break')
                    time.sleep(min(30 * (invocations+1)**2,
                                   max(self.last_query_time + self.api_limit_expire - time.time(),
                                       0)))
                invocations += 1
                self.login()
                return self.execute_query(query_string, party_id, invocations=invocations)

            raise

    def get_paginated_response(self, query_string, object_name, limit=250, party_id=None):
        offset = 0
        objects = []
        while True:
            formatted_query_string = query_string.format(limit=limit, offset=offset)
            response = self.execute_query(formatted_query_string, party_id)[object_name]
            if not response:
                break
            else:
                objects = objects + response
            offset += limit
        return objects

    @staticmethod  # maybe this could move to a utility class
    def pandas_flatten(parent, parent_name, child_name):
        child_list = []
        for i in range(len(parent)):
            parent_id = parent[parent_name+'id'][i]
            child = json_normalize(parent[parent_name+child_name][i]).sort_index(axis=1)
            child.columns = [child_name+'.' + str(col) for col in child.columns]
            child[parent_name+'id'] = parent_id
            child_list.append(child)

        if child_list:
            child = pd.concat(child_list).reset_index(drop=True)
        if not child_list or child.empty:
            columns = [parent_name + 'id', child_name + '.id']
            child = pd.DataFrame(columns=columns)
        return child

    def add_label_group(self, study_id, name, description, label_type=None, party_id=None):
        """Add Label Group to study

        Parameters
        ----------
        study_id : string
                Seer study ID
        name : string
                name of label
        description : string
                description of label
        label_type (Optional) : string
                Seer label type ID
        party_id (Optional) : string, the party id of the context for the query (e.g. organisation)

        Returns
        -------
        labelGroupID : string
                ID of label group

        Notes
        -----

        Example
        -------
        labelGroup = add_label_group(study_id, name, description)

        """
        query_string = graphql.get_add_label_group_mutation_string(study_id, name, description,
                                                                   label_type)
        response = self.execute_query(query_string, party_id)
        return response['addLabelGroupToStudy']['id']

    def del_label_group(self, group_id):
        """Delete Label Group from study

        Parameters
        ----------
        group_id : string
                Seer label group ID to delete

        Returns
        -------
        label_group_id : string
                ID of deleted label group

        Notes
        -----

        Example
        -------
        delLG = del_label_group(group_id)

        """
        query_string = graphql.get_remove_label_group_mutation_string(group_id)
        return self.execute_query(query_string)

    def add_labels_batched(self, label_group_id, labels, batch_size=500):
        """Add labels to label group in batches

        Parameters
        ----------
        label_group_id : string
                Seer label group ID

        labels: list of:
                note: string
                        label note
                startTime : float
                        label start time in epoch time
                duration : float
                        duration of event in milliseconds
                timezone : float
                        local UTC timezone (eg. Melbourne = 11.0)
                tagIds: [String!]
                        list of tag ids
                confidence: float
                        Confidence given to label between 0 and 1

        batch_size: int
                number of labels to add in a batch. Optional, defaults to 500.

        Returns
        -------
        None

        Notes
        -----

        """
        number_of_batches = math.ceil(len(labels) / batch_size)
        for i in range(number_of_batches):
            start = i * batch_size
            end = start + batch_size
            self.add_labels(label_group_id, labels[start:end])

    def add_labels(self, group_id, labels):
        """Add labels to label group

        Parameters
        ----------
        group_id : string
                Seer label group ID

        labels: list of:
                note: string
                        label note
                startTime : float
                        label start time in epoch time
                duration : float
                        duration of event in milliseconds
                timezone : float
                        local UTC timezone (eg. Melbourne = 11.0)
                tagIds: [String!]
                        list of tag ids
                confidence: float
                        Confidence given to label between 0 and 1

        Returns
        -------
        None

        Notes
        -----

        """
        if isinstance(labels, pd.DataFrame):
            labels = labels.to_dict('records')
        query_string = graphql.get_add_labels_mutation_string(group_id, labels)
        return self.execute_query(query_string)

    def add_document(self, study_id, document_name, document_path):
        query_string = graphql.get_add_document_mutation_string(study_id, document_name)
        response_add = self.execute_query(query_string)['createStudyDocuments'][0]
        with open(document_path, 'rb') as f:
            response_put = requests.put(response_add['uploadFileUrl'], data=f)
        if response_put.status_code == 200:
            query_string = graphql.get_confirm_document_mutation_string(study_id,
                                                                    response_add['id'])
            response_confirm = self.execute_query(query_string)
            return response_confirm['confirmStudyDocuments'][0]['downloadFileUrl']
        else:
            raise RuntimeError('Error uploading document: status code ' +
                               str(response_put.status_code))

    def get_tag_ids(self):
        query_string = graphql.get_tag_id_query_string()
        response = self.execute_query(query_string)
        return response['labelTags']

    def get_tag_ids_dataframe(self):
        tag_ids = self.get_tag_ids()
        tag_ids = json_normalize(tag_ids).sort_index(axis=1)
        return tag_ids

    def get_study_ids(self, limit=50, search_term='', party_id=None):
        studies = self.get_studies(limit, search_term, party_id)
        return [study['id'] for study in studies]

    def get_studies(self, limit=50, search_term='', party_id=None):
        studies_query_string = graphql.get_studies_by_search_term_paged_query_string(search_term)
        return self.get_paginated_response(studies_query_string, 'studies', limit, party_id)

    def get_studies_dataframe(self, limit=50, search_term='', party_id=None):
        studies = self.get_studies(limit, search_term, party_id)
        studies_dataframe = json_normalize(studies).sort_index(axis=1)
        return studies_dataframe.drop('patient', errors='ignore', axis='columns')

    def get_study_ids_from_names_dataframe(self, study_names, party_id=None):
        if isinstance(study_names, str):
            study_names = [study_names]

        studies = json_normalize([
            study for study_name in study_names
            for study in self.get_studies(search_term=study_name, party_id=party_id)
        ])

        if studies.empty:
            return studies.assign(id=None)

        return studies[['name', 'id']].reset_index(drop=True)

    def get_study_ids_from_names(self, study_names, party_id=None):
        return self.get_study_ids_from_names_dataframe(study_names, party_id)['id'].tolist()

    def get_studies_by_id(self, study_ids, limit=50):
        if isinstance(study_ids, str):
            study_ids = [study_ids]
        studies_query_string = graphql.get_studies_by_study_id_paged_query_string(study_ids)
        return self.get_paginated_response(studies_query_string, 'studies', limit)

    def get_channel_groups(self, study_id):
        query_string = graphql.get_channel_groups_query_string(study_id)
        response = self.execute_query(query_string)
        return response['study']['channelGroups']

    def get_segment_urls(self, segment_ids, limit=10000):
        if not segment_ids:
            return pd.DataFrame(columns=['baseDataChunkUrl', 'segments.id'])

        segments = []
        counter = 0
        while int(counter * limit) < len(segment_ids):
            segment_ids_batch = segment_ids[int(counter * limit):int((counter + 1) * limit)]
            query_string = graphql.get_segment_urls_query_string(segment_ids_batch)
            response = self.execute_query(query_string)
            segments.extend([segment for segment in response['studyChannelGroupSegments']
                             if segment is not None])
            counter += 1
        segment_urls = pd.DataFrame(segments)
        segment_urls = segment_urls.rename(columns={'id': 'segments.id'})
        return segment_urls

    def get_data_chunk_urls(self, study_metadata, s3_urls=True, from_time=0, to_time=9e12,
                            limit=10000):
        if study_metadata.empty:
            return pd.DataFrame(columns=['segments.id', 'chunkIndex', 'chunk_start', 'chunk_end',
                                         'chunk_url'])

        study_metadata = study_metadata.drop_duplicates('segments.id')
        study_metadata = study_metadata[study_metadata['segments.startTime'] <= to_time]
        study_metadata = study_metadata[study_metadata['segments.startTime'] +
                                        study_metadata['segments.duration'] >= from_time]

        data_chunks = []
        chunk_metadata = []
        for row in zip(study_metadata['channelGroups.chunkPeriod'],
                       study_metadata['segments.duration'], study_metadata['segments.startTime'],
                       study_metadata['segments.id']):
            chunk_period = row[0]
            num_chunks = int(math.ceil(row[1] / chunk_period / 1000.))
            for i in range(num_chunks):
                chunk_start = row[2] + chunk_period * i
                chunk_end = chunk_start + chunk_period
                if chunk_start >= from_time and chunk_end <= to_time:
                    data_chunks.append({'segmentId': row[3], 'chunkIndex': i})
                    chunk_metadata.append({'segments.id': row[3], 'chunkIndex': i,
                                           'chunk_start': chunk_start, 'chunk_end': chunk_end})
        if not data_chunks:
            return pd.DataFrame(columns=['segments.id', 'chunkIndex', 'chunk_start', 'chunk_end',
                                         'chunk_url'])
        chunks = []
        counter = 0
        while int(counter * limit) < len(data_chunks):
            data_chunks_batch = data_chunks[int(counter * limit):int((counter + 1) * limit)]
            query_string = graphql.get_data_chunk_urls_query_string(data_chunks_batch, s3_urls)
            response = self.execute_query(query_string)
            chunks.extend([chunk for chunk in response['studyChannelGroupDataChunkUrls']
                           if chunk is not None])
            counter += 1
        data_chunk_urls = pd.DataFrame(chunk_metadata)
        data_chunk_urls['chunk_url'] = chunks

        return data_chunk_urls

    def get_labels(self, study_id, label_group_id, from_time=0,  # pylint:disable=too-many-arguments
                   to_time=9e12, limit=200, offset=0):
        label_results = None

        while True:
            query_string = graphql.get_labels_query_string(study_id, label_group_id, from_time,
                                                           to_time, limit, offset)
            response = self.execute_query(query_string)['study']
            labels = response['labelGroup']['labels']
            if not labels:
                break

            if label_results is None:
                label_results = response
            else:
                label_results['labelGroup']['labels'].extend(labels)

            offset += limit

        return label_results

    def get_labels_dataframe(self, study_id, label_group_id,  # pylint:disable=too-many-arguments
                             from_time=0, to_time=9e12, limit=200, offset=0):

        label_results = self.get_labels(study_id, label_group_id, from_time, to_time, limit, offset)
        if label_results is None:
            return label_results
        label_group = json_normalize(label_results).sort_index(axis=1)
        labels = self.pandas_flatten(label_group, 'labelGroup.', 'labels')
        tags = self.pandas_flatten(labels, 'labels.', 'tags')

        label_group = label_group.drop('labelGroup.labels', errors='ignore', axis='columns')
        labels = labels.drop('labels.tags', errors='ignore', axis='columns')

        label_group = label_group.merge(labels, how='left', on='labelGroup.id', suffixes=('', '_y'))
        label_group = label_group.merge(tags, how='left', on='labels.id', suffixes=('', '_y'))

        return label_group

    def get_labels_string(self, study_id, label_group_id, from_time=0, to_time=9e12):
        query_string = graphql.get_labels_string_query_string(study_id, label_group_id, from_time,
                                                           to_time)
        response = self.execute_query(query_string)['study']
        return response

    def get_labels_string_dataframe(self, study_id, label_group_id, from_time=0,  # pylint:disable=too-many-arguments
                   to_time=9e12):
        label_results = self.get_labels_string(study_id, label_group_id, from_time=from_time,
                                               to_time=to_time)
        if label_results is None:
            return label_results
        label_group = json_normalize(label_results).sort_index(axis=1)
        label_group['labelGroup.labelString'] = (label_group['labelGroup.labelString']
                                                    .apply(json.loads))
        labels = self.pandas_flatten(label_group, 'labelGroup.', 'labelString')
        label_group = label_group.drop('labelGroup.labelString', errors='ignore', axis='columns')
        label_group = label_group.merge(labels, how='left', on='labelGroup.id', suffixes=('', '_y'))
        label_group=label_group.rename(columns = {'labelString.d': 'labels.duration',
                                                  'labelString.id': 'labels.id',
                                                  'labelString.s': 'labels.startTime'})
        return label_group

    def get_label_groups_for_studies(self, study_ids, limit=50):
        if isinstance(study_ids, str):
            study_ids = [study_ids]

        labels_query_string = graphql.get_label_groups_for_study_ids_paged_query_string(study_ids)
        return self.get_paginated_response(labels_query_string, 'studies', limit)

    def get_label_groups_for_studies_dataframe(self, study_ids, limit=50):
        label_groups = []
        for study in self.get_label_groups_for_studies(study_ids, limit):
            for label_group in study['labelGroups']:
                label_group['labelGroup.id'] = label_group.pop('id')
                label_group['labelGroup.name'] = label_group.pop('name')
                label_group['labelGroup.labelType'] = label_group.pop('labelType')
                label_group['labelGroup.numberOfLabels'] = label_group.pop('numberOfLabels')
                label_group['id'] = study['id']
                label_group['name'] = study['name']
                label_groups.append(label_group)
        return pd.DataFrame(label_groups)

    def get_viewed_times_dataframe(self, study_id, limit=250, offset=0):
        views = []
        while True:
            query_string = graphql.get_viewed_times_query_string(study_id, limit, offset)
            response = self.execute_query(query_string)
            response = json_normalize(response['viewGroups']).sort_index(axis=1)
            non_empty_views = False
            for i in range(len(response)):
                view = json_normalize(response.at[i, 'views']).sort_index(axis=1)
                view['user'] = response.at[i, 'user.fullName']
                if not view.empty:
                    non_empty_views = True
                    views.append(view)
            if not non_empty_views:
                break
            offset += limit
        if views:
            views = pd.concat(views).reset_index(drop=True)
            views['createdAt'] = pd.to_datetime(views['createdAt'])
            views['updatedAt'] = pd.to_datetime(views['updatedAt'])
        else:
            views = None
        return views

    def get_organisations(self):
        query_string = graphql.get_organisations_query_string()
        response = self.execute_query(query_string)['organisations']
        return response

    def get_organisations_dataframe(self):
        orgs = self.get_organisations()
        if orgs is None:
            return orgs
        return pd.DataFrame(orgs)

    def get_patients(self, party_id=None):
        query_string = graphql.get_patients_query_string()
        response = self.execute_query(query_string, party_id)['patients']
        return response

    def get_patients_dataframe(self, party_id=None):
        patients = self.get_patients(party_id)
        if patients is None:
            return patients
        return json_normalize(patients).sort_index(axis=1)

    def get_documents_for_studies(self, study_ids, limit=50):
        if isinstance(study_ids, str):
            study_ids = [study_ids]
        documents_query_string = graphql.get_documents_for_study_ids_paged_query_string(study_ids)
        return self.get_paginated_response(documents_query_string, 'studies', limit)

    def get_documents_for_studies_dataframe(self, study_ids, limit=50):
        documents = []
        for study in self.get_documents_for_studies(study_ids, limit):
            for document in study['documents']:
                document['document.id'] = document.pop('id')
                document['document.name'] = document.pop('name')
                document['id'] = study['id']
                document['name'] = study['name']
                documents.append(document)
        return pd.DataFrame(documents)

<<<<<<< HEAD
    def get_diary_created_at(self, patient_id):
        query_string = graphql.get_diary_created_at_query_string(patient_id)
        response = self.execute_query(query_string)['patient']['diary']['createdAt']
        return response

    def get_diary_labels(self, patient_id, offset=0, limit=100):
=======
    def get_diary_labels(self, patient_id, label_type='all', offset=0, limit=100, from_time=0, to_time=9e12, from_duration=0, to_duration=9e12):
        """
        Retrieves diary label groups and labels for a given patient.

        Parameters
        ----------
        patient_id: str
                Seer patient ID
        label_type: str
                The type of label to retrieve. Default = 'all'. Options = 'seizure',
                'medications', 'cardiac'.
        offset: int
                Index of first record to return
        limit: int
                Batch size for repeated API calls
        from_time: int
                UTC timestamp to apply a range filter on label start times.
                Retrieves labels after the given from_time
        to_time: int
                UTC timestamp to apply a range filter label start times.
                Retrieves labels before the given to_time
        from_duration: int
                Time in millseconds to apply a range filter on the duration of labels.
                Retrieves labels of duration > from_duration
        to_duration: int
                Time in milliseconds to apply a range filter on the duration of labels.
                Retrieves labels of duration < to_duration

        Returns
        -------
        label_results: dict
                Returns a dict with keys 'id' and 'labelGroups'; 'labelGroups' indexes
                to a list of dict with keys ['id', 'labelType', 'name', 'labels',
                'numberOfLabels', 'labelSourceType']
        """
>>>>>>> d8531b57
        label_results = None
        # set true if we need to fetch labels
        query_flag = True

        while True:
            if not query_flag:
                break

            query_string = graphql.get_diary_labels_query_string(patient_id, label_type, limit, offset, from_time, to_time, from_duration, to_duration)
            response = self.execute_query(query_string)['patient']['diary']
            label_groups = response['labelGroups']

            query_flag = False
            for idx, group in enumerate(label_groups):
                labels = group['labels']

                if not labels:
                    continue

                # we need to fetch more labels
                if len(labels) >= limit:
                    query_flag = True

                if label_results is None:
                    label_results = response
                    if any([index['numberOfLabels'] for index in response['labelGroups'] if index['numberOfLabels'] >= limit]):
                        query_flag = True
                    break

                else:
                    label_results['labelGroups'][idx]['labels'].extend(labels)

            offset += limit

        return label_results

    def get_diary_labels_dataframe(self, patient_id, label_type='all', offset=0, limit=100, from_time=0, to_time=9e12, from_duration=0, to_duration=9e12):

        label_results = self.get_diary_labels(patient_id, label_type, offset, limit, from_time, to_time, from_duration, to_duration)
        if label_results is None:
            return label_results

        label_groups = json_normalize(label_results['labelGroups']).sort_index(axis=1)
        labels = self.pandas_flatten(label_groups, '', 'labels')
        tags = self.pandas_flatten(labels, 'labels.', 'tags')

        label_groups = label_groups.drop('labels', errors='ignore', axis='columns')
        labels = labels.drop('labels.tags', errors='ignore', axis='columns')
        label_groups = label_groups.merge(labels, how='left', on='id', suffixes=('', '_y'))
        label_groups = label_groups.merge(tags, how='left', on='labels.id', suffixes=('', '_y'))
        label_groups = label_groups.rename({'id':'labelGroups.id'})
        label_groups['id'] = patient_id
        label_groups['createdAt'] = label_results['createdAt']
        return label_groups

    def get_diary_medication_alerts(self, patient_id, from_time=0, to_time=9e12):
        query_string = graphql.get_diary_medication_alerts_query_string(patient_id, from_time, to_time)
        response = self.execute_query(query_string)['patient']['diary']
        return response

    def get_diary_medication_alerts_dataframe(self, patient_id, from_time=0, to_time=9e12):
        results = self.get_diary_medication_alerts(patient_id, from_time, to_time)
        if results is None:
            return results
        alerts = json_normalize(results['alerts']).sort_index(axis=1)
        labels = self.pandas_flatten(alerts, '', 'labels')
        return labels

    def get_diary_medication_compliance(self, patient_id, from_time=0, to_time=0):
        query_string = graphql.get_diary_medication_compliance_query_string(patient_id, from_time, to_time)
        response = self.execute_query(query_string)
        return response

    def get_diary_medication_compliance_dataframe(self, patient_id, from_time=0, to_time=0):
        results = self.get_diary_medication_compliance(patient_id, from_time, to_time)
        if results is None:
            return results

        medication_compliance = json_normalize(results['patient']['diary']['medicationCompliance']).sort_index(axis=1)
        medication_compliance['id'] = patient_id
        return medication_compliance

    def get_all_study_metadata_by_names(self, study_names=None, party_id=None):
        """Get all the metadata available about named studies

        Parameters
        ----------
        study_names (Optional) : a list of study names. If not provided, data will be returned for
        all studies
        party_id (Optional) : string, the party id of the context for the query (e.g. organisation)

        Returns
        -------
        allData : dict
                a dictionary with a single key 'studies' with a list of studies as it's value

        Example
        -------
        studies = get_all_study_metadata_by_names()['studies']
        """
        study_ids = None
        if study_names:
            study_ids = self.get_study_ids_from_names(study_names, party_id)
        return self.get_all_study_metadata_by_ids(study_ids)

    def get_all_study_metadata_by_ids(self, study_ids=None):
        """Get all the metadata available about studies with the suppled ids

        Parameters
        ----------
        study_ids (Optional) : a list of study ids. If not provided, data will be returned for
        all studies

        Returns
        -------
        allData : dict
                a dictionary with a single key 'studies' with a list of studies as it's value

        Example
        -------
        studies = get_all_study_metadata_by_ids()['studies']
        """
        if study_ids is None:
            study_ids = self.get_study_ids()
        elif not study_ids:  # treat empty list as asking for nothing, not everything
            return {'studies' : []}

        result = [self.execute_query(graphql.get_study_with_data_query_string(study_id))['study']
                  for study_id in study_ids]

        return {'studies' : result}

    def get_all_study_metadata_dataframe_by_names(self, study_names=None):
        study_ids = None
        if study_names:
            study_ids = self.get_study_ids_from_names(study_names)
        return self.get_all_study_metadata_dataframe_by_ids(study_ids)

    def get_all_study_metadata_dataframe_by_ids(self, study_ids=None):
        metadata = self.get_all_study_metadata_by_ids(study_ids)
        all_data = json_normalize(metadata['studies']).sort_index(axis=1)
        channel_groups = self.pandas_flatten(all_data, '', 'channelGroups')
        channels = self.pandas_flatten(channel_groups, 'channelGroups.', 'channels')
        segments = self.pandas_flatten(channel_groups, 'channelGroups.', 'segments')

        segments = segments.drop('segments.dataChunks', errors='ignore', axis='columns')
        channel_groups = channel_groups.drop(['channelGroups.segments', 'channelGroups.channels'],
                                             errors='ignore', axis='columns')
        all_data = all_data.drop(['channelGroups', 'labelGroups'], errors='ignore', axis='columns')

        channel_groups = channel_groups.merge(segments, how='left', on='channelGroups.id',
                                              suffixes=('', '_y'))
        channel_groups = channel_groups.merge(channels, how='left', on='channelGroups.id',
                                              suffixes=('', '_y'))
        all_data = all_data.merge(channel_groups, how='left', on='id', suffixes=('', '_y'))

        return all_data

    # pylint:disable=too-many-locals
    def get_channel_data(self, all_data, segment_urls=None,  # pylint:disable=too-many-arguments
                         download_function=requests.get, threads=None, from_time=0, to_time=9e12):
        """Download data chunks and stich them together in one dataframe

        Parameters
        ----------
        all_data : pandas DataFrame
                metadata required for downloading and processing raw data
        segment_urls : pandas DataFrame
                columns=['segments.id', 'baseDataChunkUrl']
                if None, these will be retrieved for each segment in all_data
        download_function: function
                the function used to download the channel data. defaults to requests.get
        threads : int
                number of threads to use. If > 1 then will use multiprocessing
                if None (default), it will use 1 on Windows and 5 on Linux/MacOS

        Returns
        -------
        data : pandas DataFrame
                dataframe containing studyID, channelGroupIDs, semgmentIDs, time, and raw data

        Example
        -------
        data = get_channel_data(all_data)

        """
        if segment_urls is None:
            segment_ids = all_data['segments.id'].drop_duplicates().tolist()
            segment_urls = self.get_segment_urls(segment_ids)

        return utils.get_channel_data(all_data, segment_urls, download_function, threads, from_time,
                                      to_time)

    def get_all_bookings(self, organisation_id, start_time, end_time):
        query_string = graphql.get_bookings_query_string(organisation_id, start_time, end_time)
        response = self.execute_query(query_string)
        return response['organisation']['bookings']

    def get_all_bookings_dataframe(self, organisation_id, start_time, end_time):
        bookings_response = self.get_all_bookings(organisation_id, start_time, end_time)
        bookings = json_normalize(bookings_response).sort_index(axis=1)
        studies = self.pandas_flatten(bookings, 'patient.', 'studies')
        equipment = self.pandas_flatten(bookings, '', 'equipmentItems')
        bookings = bookings.drop('patient.studies', errors='ignore', axis='columns')
        bookings = bookings.drop('equipmentItems', errors='ignore', axis='columns')
        bookings = bookings.merge(studies, how='left', on='patient.id')
        bookings = bookings.merge(equipment, how='left', on='id')
        return bookings.drop_duplicates().reset_index(drop=True)

    # DIARY STUDY (FITBIT) ANALYSIS
    def get_diary_data_groups(self, patient_id, limit=20, offset=0):
        # TODO use limit/offset for pagination (unlikely to be more than 20 label groups for a while)
        query_string = graphql.get_diary_study_label_groups_string(patient_id, limit, offset)
        response = self.execute_query(query_string)['patient']['diaryStudy']
        label_groups = response['labelGroups']
        return label_groups

    def get_diary_data_groups_dataframe(self, patient_id, limit=20, offset=0):
        """Get a list of label groups present in a patient's diary study

        Parameters
        ----------
        patient_id : The patient ID (string)

        Returns
        -------
        label_groups : pandas DataFrame
                dataframe containing labelGroupID, labelGroupName, numberOfLabels in labelGroup

        Example
        -------
        label_groups = get_diary_study_label_groups_dataframe("some_id")

        """
        label_group_results = self.get_diary_data_groups(patient_id, limit, offset)
        if label_group_results is None:
            return label_group_results
        label_groups = json_normalize(label_group_results).sort_index(axis=1)
        return label_groups

    def get_diary_data_labels(self, patient_id, label_group_id, from_time=0,  # pylint:disable=too-many-arguments
                   to_time=9e12, limit=200, offset=0):
        label_results = None

        while True:
            query_string = graphql.get_labels_for_diary_study_query_string(patient_id, label_group_id, from_time,
                                                           to_time, limit, offset)
            response = self.execute_query(query_string)['patient']['diaryStudy']
            labels = response['labelGroup']['labels']
            if not labels:
                break

            if label_results is None:
                label_results = response
            else:
                label_results['labelGroup']['labels'].extend(labels)

            offset += limit

        return label_results

    def get_diary_data_labels_dataframe(self, patient_id, label_group_id,  # pylint:disable=too-many-arguments
                             from_time=0, to_time=9e12, limit=200, offset=0):
        """Get labels from a patient's diary study

        Parameters
        ----------
        patient_id : The patient ID (string)
        label_group_id: The label group ID
        from_time: min start time for labels (UTC time in milliseconds)
        to_time: max start time for labels (UTC time in milliseconds)

        Returns
        -------
        label_group : pandas DataFrame
                dataframe containing labelGroup info, labels (startTime, timeZone, duration) and tags

        Example
        -------
        label_groups = get_diary_study_labels_dataframe(patient_id, label_group_id)

        """
        label_results = self.get_diary_data_labels(patient_id, label_group_id, from_time, to_time, limit, offset)
        if label_results is None:
            return label_results
        label_group = json_normalize(label_results).sort_index(axis=1)
        labels = self.pandas_flatten(label_group, 'labelGroup.', 'labels')
        tags = self.pandas_flatten(labels, 'labels.', 'tags')

        label_group = label_group.drop('labelGroup.labels', errors='ignore', axis='columns')
        labels = labels.drop('labels.tags', errors='ignore', axis='columns')

        label_group = label_group.merge(labels, how='left', on='labelGroup.id', suffixes=('', '_y'))
        label_group = label_group.merge(tags, how='left', on='labels.id', suffixes=('', '_y'))

        return label_group


    def get_diary_channel_groups(self, patient_id, from_time, to_time):
        query_string = graphql.get_diary_study_channel_groups_query_string(patient_id, from_time, to_time)
        response = self.execute_query(query_string)
        return response['patient']['diaryStudy']['channelGroups']

    def get_diary_channel_groups_dataframe(self, patient_id, from_time=0, to_time=90000000000000):
        metadata = self.get_diary_channel_groups(patient_id, from_time, to_time)
        channel_groups = json_normalize(metadata).sort_index(axis=1)
        if channel_groups.empty:
            return None

        segments = self.pandas_flatten(channel_groups, '', 'segments')
        data_chunks = self.pandas_flatten(segments, 'segments.', 'dataChunks')

        channel_groups = channel_groups.drop('segments', errors='ignore', axis='columns')
        segments = segments.drop('segments.dataChunks', errors='ignore', axis='columns')

        channel_groups = channel_groups.merge(segments, how='left', on='id', suffixes=('', '_y'))
        channel_groups = channel_groups.merge(data_chunks, how='left', on='segments.id', suffixes=('', '_y'))

        return channel_groups


    def get_diary_fitbit_data(self, segments):
        """Get fitbit data from a patient's diary study

        Parameters
        ----------
        segments: pandas DataFrame as returned by get_diary_channel_groups_dataframe

        Returns
        -------
        data: pandas DataFrame containing timestamp (adjusted), value, and group name

        """
        segment_urls = segments['dataChunks.url']
        group_names = segments['name']
        start_times = segments['segments.startTime']
        timezones = segments['segments.timezone']

        data_list = []
        for idx, url in enumerate(segment_urls):
            # timestamps are returned in their utc time
            start_time = datetime.utcfromtimestamp(start_times[idx]/1000)
            new_data = utils.get_diary_fitbit_data(url)
            # convert timestamps to true utc datetime
            new_data['timestamp'] = start_time + pd.to_timedelta(new_data['timestamp'], unit='ms')
            new_data['name'] = group_names[idx]
            new_data['timezone'] = timezones[idx]
            data_list.append(new_data)

        if data_list:
            data = pd.concat(data_list)
        else:
            data = None

        return data

    def get_mood_survey_results(self, survey_template_ids, limit=200, offset=0):
        """Gets a list of dictionaries containing mood survey results

        Parameters
        ----------
        survey_template_ids : A list of survey_template_ids to retrieve results for

        Returns
        -------
        mood_survey_results : a list of dictionaries
                a list of dictionaries containing survey result data

        Example
        -------
        survey_results = get_mood_survey_results("some_id")
        """

        current_offset = offset
        results = []

        while True:
            query_string = graphql.get_mood_survey_results_query_string(
                survey_template_ids, limit, current_offset)
            current_offset += limit

            response = self.execute_query(query_string)['surveys']

            if not response:
                break

            results += response

        return results


    def get_mood_survey_results_dataframe(self, survey_template_ids, limit=200, offset=0):
        """Gets a dataframe containing mood survey results

        Parameters
        ----------
        survey_template_ids : A list of survey_template_ids to retrieve results for

        Returns
        -------
        mood_survey_results : pandas DataFrame
            dataframe with survey.id, survey.lastSubmittedAt, surveyField.key, surveyField.value

        Example
        -------
        survey_results = get_mood_survey_results_dataframe("some_id")
        """

        results = self.get_mood_survey_results(survey_template_ids, limit, offset)

        if results is None or len(results) == 0:
            return pd.DataFrame()

        surveys = json_normalize(results)
        fields = self.pandas_flatten(surveys, '', 'fields')
        surveys = surveys.drop('fields', errors='ignore', axis='columns')
        surveys = surveys.merge(fields, how='left', on='id', suffixes=('', '_y'))

        return surveys

    def get_study_ids_in_study_cohort(self, study_cohort_id, limit=200, offset=0):
        """Gets the IDs of studies in the given StudyCohort

        Parameters
        ----------
        study_cohort_id: the id of StudyCohort to retrieve
        page_size: the number of records to return per page (optional)
        offset: the query offset

        Returns
        -------
        data: a list of Study ids that are in the StudyCohort
        """

        current_offset = offset
        results = []
        while True:
            query_string = graphql.get_study_ids_in_study_cohort_query_string(
                study_cohort_id, limit, current_offset)
            response = self.execute_query(query_string)['studyCohort']['studies']

            if not response:
                break

            results += [study['id'] for study in response]
            current_offset += limit

        return results

    def create_study_cohort(self, name, description=None, key=None, study_ids=None):
        """Creates a new study cohort

        Parameters
        ----------
        name: string
            The name of the study cohort to create
        description: string, optional
            An optional description of the study cohort
        key: string, optional
            An optional key to describe the cohort. Defaults to the ID
        study_ids: list of strings
            A list of study Ids to add to the study cohort

        Returns
        -------
        The study cohort id
        """
        query_string = graphql.create_study_cohort_mutation_string(
            name, description, key, study_ids)
        return self.execute_query(query_string)

    def add_studies_to_study_cohort(self, study_cohort_id, study_ids):
        """Add studies to a study cohort by ID

        Parameters
        ----------
        study_cohort_id: string
            The ID of the study cohort to modify
        study_ids: list of strings
            A list of study IDs to add to the study cohort

        Returns
        -------
        The study cohort id
        """
        query_string = graphql.add_studies_to_study_cohort_mutation_string(
            study_cohort_id, study_ids)
        return self.execute_query(query_string)


    def remove_studies_from_study_cohort(self, study_cohort_id, study_ids):
        """Remove studies from a study cohort by ID

        Parameters
        ----------
        study_cohort_id: string
            The ID of the study cohort to modify
        study_ids: list of strings
            A list of study IDs to remove from the study cohort

        Returns
        -------
        The study cohort id
        """
        query_string = graphql.remove_studies_from_study_cohort_mutation_string(
            study_cohort_id, study_ids)
        return self.execute_query(query_string)

    def get_user_ids_in_user_cohort(self, user_cohort_id, limit=200, offset=0):
        """Gets the IDs of users in the given UserCohort

        Parameters
        ----------
        user_cohort_id: the id of UserCohort to retrieve
        page_size: the number of records to return per page (optional)
        offset: the query offset

        Returns
        -------
        data: a list of User ids that are in the UserCohort
        """

        current_offset = offset
        results = []
        while True:
            query_string = graphql.get_user_ids_in_user_cohort_query_string(
                user_cohort_id, limit, current_offset)
            response = self.execute_query(query_string)['userCohort']['users']

            if not response:
                break

            results += [user['id'] for user in response]
            current_offset += limit

        return results

    def create_user_cohort(self, name, description=None, key=None, user_ids=None):
        """Creates a new UserCohort

        Parameters
        ----------
        name: string
            The name of the user cohort to create
        description: string, optional
            An optional description of the user cohort
        key: string, optional
            An optional key to describe the cohort. Defaults to the ID
        user_ids: list of strings
            A list of user Ids to add to the user cohort

        Returns
        -------
        The user cohort id
        """
        query_string = graphql.get_create_user_cohort_mutation_string(
            name, description, key, user_ids)
        return self.execute_query(query_string)

    def add_users_to_user_cohort(self, user_cohort_id, user_ids):
        """Add users to a user cohort by ID

        Parameters
        ----------
        user_cohort_id: string
            The ID of the user cohort to modify
        user_ids: list of strings
            A list of user IDs to add to the user cohort

        Returns
        -------
        The user cohort id
        """
        query_string = graphql.get_add_users_to_user_cohort_mutation_string(
            user_cohort_id, user_ids)
        return self.execute_query(query_string)


    def remove_users_from_user_cohort(self, user_cohort_id, user_ids):
        """Remove users from a user cohort by ID

        Parameters
        ----------
        user_cohort_id: string
            The ID of the user cohort to modify
        user_ids: list of strings
            A list of user IDs to remove from the user cohort

        Returns
        -------
        The user cohort id
        """
        query_string = graphql.get_remove_users_from_user_cohort_mutation_string(
            user_cohort_id, user_ids)
        return self.execute_query(query_string)<|MERGE_RESOLUTION|>--- conflicted
+++ resolved
@@ -528,14 +528,11 @@
                 documents.append(document)
         return pd.DataFrame(documents)
 
-<<<<<<< HEAD
     def get_diary_created_at(self, patient_id):
         query_string = graphql.get_diary_created_at_query_string(patient_id)
         response = self.execute_query(query_string)['patient']['diary']['createdAt']
         return response
 
-    def get_diary_labels(self, patient_id, offset=0, limit=100):
-=======
     def get_diary_labels(self, patient_id, label_type='all', offset=0, limit=100, from_time=0, to_time=9e12, from_duration=0, to_duration=9e12):
         """
         Retrieves diary label groups and labels for a given patient.
@@ -571,7 +568,6 @@
                 to a list of dict with keys ['id', 'labelType', 'name', 'labels',
                 'numberOfLabels', 'labelSourceType']
         """
->>>>>>> d8531b57
         label_results = None
         # set true if we need to fetch labels
         query_flag = True
