--- conflicted
+++ resolved
@@ -35,22 +35,17 @@
         -------
 
         """
-<<<<<<< HEAD
-
-        cookie = SeerAuth(apiUrl, email, password).cookie
-=======
-        
+
         self.apiUrl = apiUrl
         self.login(email, password)
-        
+
         self.lastQueryTime = 0
         self.apiLimitExpire = 300
         self.apiLimit = 245
-    
+
     def login(self, email=None, password=None):
         self.seerAuth = SeerAuth(self.apiUrl, email, password)
         cookie = self.seerAuth.cookie
->>>>>>> 5ac4bd75
         header = {'Cookie': list(cookie.keys())[0] + '=' + cookie['seer.sid']}
         self.graphqlClient = GQLClient(
             transport=RequestsHTTPTransport(
@@ -60,15 +55,6 @@
                 timeout=60
             )
         )
-<<<<<<< HEAD
-
-        self.lastQueryTime = 0
-        self.apiLimitExpire = 300
-        self.apiLimit = 250
-
-=======
-    
->>>>>>> 5ac4bd75
     def executeQuery(self, queryString, invocations=0):
         try:
             time.sleep(max(0, (self.apiLimitExpire/self.apiLimit)-(time.time()-self.lastQueryTime)))
@@ -81,19 +67,14 @@
                 print(error_string + ' raised, trying again after a short break')
                 time.sleep(30)
                 invocations += 1
-<<<<<<< HEAD
-                return self.executeQuery(queryString, invocations=invocations)
-
-=======
                 self.executeQuery(queryString, invocations=invocations)
-            
+
             if 'NOT_AUTHENTICATED' in str(e):
                 self.seerAuth.destroyCookie()
                 self.login()
                 invocations += 1
                 self.executeQuery(queryString, invocations=invocations)
-                
->>>>>>> 5ac4bd75
+
             else:
                 raise
 
@@ -232,7 +213,7 @@
             studyList.append(study)
         studies = pd.DataFrame(studyList)
         return studies
-    
+
     def studyNameToId(self, studyNames):
         if type(studyNames) == str:
             studyNames = [studyNames]
