--- conflicted
+++ resolved
@@ -854,13 +854,13 @@
         label_groups['id'] = patient_id
         return label_groups
 
-<<<<<<< HEAD
-    def get_diary_medication_compliance(self, patient_id: str, from_time: int = 0,
-                                        to_time: int = 0) -> ApiResponse:
-        """
-        Get all medication compliance records for a given patient. Returns a dict
-        with a single key, 'patient', which indexes to a dict with keys ['id',
-        'diary']. 'diary' indexes to a dict with a 'medicationCompliance' key.
+    def get_diary_medication_alerts(self, patient_id: str, from_time: int = 0,
+                                    to_time: int = 9e12) -> ApiResponse:
+        """
+        Get diary medication alerts for a given patient as a dict with keys
+        ['id', 'alerts']. 'alerts' indexes to a list of labels with keys
+        ['id', 'name', 'labels']; 'labels' is a list of dict with 'doses', 'alert',
+        'startTime', 'scheduledTime' etc.
 
         Parameters
         ----------
@@ -868,16 +868,16 @@
         from_time: Timestamp in msec - only retrieve data after this point
         to_time: Timestamp in msec - only retrieve data before this point
         """
-        query_string = graphql.get_diary_medication_compliance_query_string(
+        query_string = graphql.get_diary_medication_alerts_query_string(
             patient_id, from_time, to_time)
-        response = self.execute_query(query_string)
+        response = self.execute_query(query_string)['patient']['diary']
         return response
 
-    def get_diary_medication_compliance_dataframe(self, patient_id: str, from_time: int = 0,
-                                                  to_time=0) -> pd.DataFrame:
-        """
-        Get all medication compliance records for a given patient as a DataFrame.
-        See `get_diary_medication_compliance()` for details.
+    def get_diary_medication_alerts_dataframe(self, patient_id: str, from_time: int = 0,
+                                              to_time: int = 9e12) -> pd.DataFrame:
+        """
+        Get diary medication alerts for a given patient as a DataFrame. See
+        `get_diary_medication_alerts()` for details.
 
         Parameters
         ----------
@@ -885,13 +885,6 @@
         from_time: Timestamp in msec - only retrieve data after this point
         to_time: Timestamp in msec - only retrieve data before this point
         """
-=======
-    def get_diary_medication_alerts(self, patient_id, from_time=0, to_time=9e12):
-        query_string = graphql.get_diary_medication_alerts_query_string(patient_id, from_time, to_time)
-        response = self.execute_query(query_string)['patient']['diary']
-        return response
-
-    def get_diary_medication_alerts_dataframe(self, patient_id, from_time=0, to_time=9e12):
         results = self.get_diary_medication_alerts(patient_id, from_time, to_time)
         if results is None:
             return results
@@ -899,13 +892,36 @@
         labels = self.pandas_flatten(alerts, '', 'labels')
         return labels
 
-    def get_diary_medication_compliance(self, patient_id, from_time=0, to_time=0):
-        query_string = graphql.get_diary_medication_compliance_query_string(patient_id, from_time, to_time)
+    def get_diary_medication_compliance(self, patient_id: str, from_time: int = 0,
+                                        to_time: int = 0) -> ApiResponse:
+        """
+        Get all medication compliance records for a given patient. Returns a dict
+        with a single key, 'patient', which indexes to a dict with keys ['id',
+        'diary']. 'diary' indexes to a dict with a 'medicationCompliance' key.
+
+        Parameters
+        ----------
+        patient_id: The Seer patient ID for which to retrieve diary labels
+        from_time: Timestamp in msec - only retrieve data after this point
+        to_time: Timestamp in msec - only retrieve data before this point
+        """
+        query_string = graphql.get_diary_medication_compliance_query_string(
+            patient_id, from_time, to_time)
         response = self.execute_query(query_string)
         return response
 
-    def get_diary_medication_compliance_dataframe(self, patient_id, from_time=0, to_time=0):
->>>>>>> 2939b4fd
+    def get_diary_medication_compliance_dataframe(self, patient_id: str, from_time: int = 0,
+                                                  to_time=0) -> pd.DataFrame:
+        """
+        Get all medication compliance records for a given patient as a DataFrame.
+        See `get_diary_medication_compliance()` for details.
+
+        Parameters
+        ----------
+        patient_id: The Seer patient ID for which to retrieve diary labels
+        from_time: Timestamp in msec - only retrieve data after this point
+        to_time: Timestamp in msec - only retrieve data before this point
+        """
         results = self.get_diary_medication_compliance(patient_id, from_time, to_time)
         if results is None:
             return results
